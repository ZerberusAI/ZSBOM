[project]
name = "zsbom"
<<<<<<< HEAD
version = "0.10.1"
=======
version = "0.11.0"
>>>>>>> 6d408efb
description = "Zerberus SBOM Automation Framework"
authors = [{ name = "Zerberus", email = "opensource@zerberus.ai" }]
license = { text = "MIT" }
readme = { file = "README.md", content-type = "text/markdown" }
requires-python = ">=3.8"
keywords = [
    "sbom", "security", "vulnerability", "dependencies", "compliance",
    "cyclonedx", "software-bill-of-materials", "supply-chain", "risk-assessment", "dependency-scanning", "devsecops", "sbom-generator", "supply-chain-security", "open-source-security"
]
classifiers = [
    "Development Status :: 4 - Beta",
    "Intended Audience :: Developers",
    "Intended Audience :: System Administrators",
    "Intended Audience :: Information Technology",
    "License :: OSI Approved :: MIT License",
    "Operating System :: OS Independent",
    "Programming Language :: Python :: 3",
    "Programming Language :: Python :: 3.8",
    "Programming Language :: Python :: 3.9",
    "Programming Language :: Python :: 3.10",
    "Programming Language :: Python :: 3.11",
    "Programming Language :: Python :: 3.12",
    "Topic :: Security",
    "Topic :: Software Development :: Quality Assurance",
    "Topic :: Software Development :: Libraries :: Python Modules",
    "Topic :: Software Development :: Build Tools",
    "Topic :: System :: Systems Administration",
    "Topic :: Utilities"
]
dependencies = [
    "cyclonedx-python-lib[json-validation]==11.0.0",
    "requests==2.32.4",
    "safety==3.6.0",
    "PyYAML==6.0.2",
    "packaging<26.0,>=23.2",
    "tomli==2.2.1; python_version < '3.11'",
    "python-Levenshtein==0.27.1",
    "pip-tools==7.4.1",
    "typer==0.16.0",
    "rich==14.1.0",
    "aiohttp>=3.8.0",
    "aiofiles>=23.0.0",
    "GitPython>=3.1.0",
    "backoff>=2.2.0",
    "cvss==3.6"
]

[project.optional-dependencies]
dev = [
    "pytest==8.4.1",
    "pytest-cov==7.0.0",
    "pytest-mock==3.14.1",
    "black==25.1.0",
    "ruff==0.12.5",
    "mypy==1.17.0",
    "types-PyYAML==6.0.12.20250516",
    "types-requests==2.32.4.20250611",
    "mkdocs==1.5.3",
    "mkdocs-material==9.4.8"
]
test = [
    "pytest==8.4.1",
    "pytest-cov==7.0.0",
    "pytest-mock==3.14.1"
]

[build-system]
requires = ["setuptools>=61.0"]
build-backend = "setuptools.build_meta"

[tool.setuptools.packages.find]
where = ["."]
include = ["depclass*"]
exclude = ["assets*", "tests*", "*.egg-info"]

[project.urls]
Homepage = "https://github.com/ZerberusAI/ZSBOM"
Repository = "https://github.com/ZerberusAI/ZSBOM"
"Bug Tracker" = "https://github.com/ZerberusAI/ZSBOM/issues"
Documentation = "https://github.com/ZerberusAI/ZSBOM#readme"
Changelog = "https://github.com/ZerberusAI/ZSBOM/blob/main/CHANGELOG.md"

[project.scripts]
zsbom = "depclass.cli:app"<|MERGE_RESOLUTION|>--- conflicted
+++ resolved
@@ -1,10 +1,6 @@
 [project]
 name = "zsbom"
-<<<<<<< HEAD
-version = "0.10.1"
-=======
-version = "0.11.0"
->>>>>>> 6d408efb
+version = "0.11.1"
 description = "Zerberus SBOM Automation Framework"
 authors = [{ name = "Zerberus", email = "opensource@zerberus.ai" }]
 license = { text = "MIT" }
